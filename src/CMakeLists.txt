--- conflicted
+++ resolved
@@ -19,18 +19,7 @@
 add_library                     (leptonica ${src} ${hdr})
 set_target_properties           (leptonica PROPERTIES VERSION   6.0.0)
 set_target_properties           (leptonica PROPERTIES SOVERSION 6)
-<<<<<<< HEAD
-if (WIN32)
-set_target_properties           (leptonica PROPERTIES OUTPUT_NAME       leptonica-${PROJECT_VERSION})
-set_target_properties           (leptonica PROPERTIES DEBUG_OUTPUT_NAME leptonica-${PROJECT_VERSION}d)
-else()
-set_target_properties           (leptonica PROPERTIES OUTPUT_NAME       leptonica)
-set_target_properties           (leptonica PROPERTIES DEBUG_OUTPUT_NAME leptonica)
-endif()
-=======
-
-set_target_properties           (leptonica PROPERTIES OUTPUT_NAME leptonica$<$<BOOL:${WIN32}>:-${VERSION_PLAIN}$<$<CONFIG:DEBUG>:d>>)
->>>>>>> 0215271f
+set_target_properties           (leptonica PROPERTIES OUTPUT_NAME leptonica$<$<BOOL:${WIN32}>:-${PROJECT_VERSION}$<$<CONFIG:DEBUG>:d>>)
 
 if (BUILD_SHARED_LIBS)
     target_compile_definitions  (leptonica PRIVATE -DLIBLEPT_EXPORTS)
